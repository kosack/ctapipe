--- conflicted
+++ resolved
@@ -8,12 +8,7 @@
     """`StagerSequential` class represents a Stager pipeline Step.
     """
 
-    def __init__(
-<<<<<<< HEAD
-            self, coroutine, name=None, connections=None, main_connection_name=None):
-=======
-            self, coroutine, name=None, connections=list(), main_connection_name=None):
->>>>>>> c63fee1c
+    def __init__(self, coroutine, name=None, connections=None, main_connection_name=None):
         """
         Parameters
         ----------
@@ -24,11 +19,7 @@
         self.name = name
         self.coroutine = coroutine
         self.main_connection_name = main_connection_name
-<<<<<<< HEAD
         self.connections = connections or []
-=======
-        self.connections = connections
->>>>>>> c63fee1c
         self.running = 0
         self.nb_job_done = 0
 
