--- conflicted
+++ resolved
@@ -8,10 +8,6 @@
 from ..core import Container, Item, Map
 from numpy import ndarray
 
-<<<<<<< HEAD
-__all__ = ['EventContainer', 'RawData', 'RawCameraData', 'MCShowerData', 'MCEvent',
-            'MCCamera', 'CalibratedCameraData', 'MuonRingParameter', 'MuonIntensityParameter']
-=======
 __all__ = ['DataContainer', 'RawDataContainer', 'RawCameraContainer',
            'MCEventContainer', 'MCCameraEventContainer',
            'CalibratedCameraContainer',
@@ -19,19 +15,10 @@
            'ReconstructedEnergyContainer',
            'ParticleClassificationContainer',
            'ReconstructedContainer']
->>>>>>> c2e6f269
 
 # todo: change some of these Maps to be just 3D NDarrays?
 
 
-<<<<<<< HEAD
-        self.meta.add_item('tel_pos', dict())
-        self.meta.add_item('pixel_pos', dict())
-        self.meta.add_item('optical_foclen', dict())
-        self.meta.add_item('mirror_dish_area', dict())
-        self.meta.add_item('mirror_numtiles', dict())
-        self.meta.add_item('source', "unknown")
-=======
 class InstrumentContainer(Container):
     """Storage of header info that does not change with event. This is a
     temporary hack until the Instrument module and database is fully
@@ -40,24 +27,21 @@
     functions.
 
     """
->>>>>>> c2e6f269
 
     pixel_pos = Item(Map(ndarray), "map of tel_id to pixel positions")
     optical_foclen = Item(Map(ndarray), "map of tel_id to focal length")
+    mirror_dish_area = Item(Map(float), "map of tel_id to the area of the mirror dish", unit=u.m**2)
+    mirror_numtiles = Item(Map(int), "map of tel_id to the number of tiles for the mirror")
     tel_pos = Item(Map(ndarray), "map of tel_id to telescope position")
     num_pixels = Item(Map(int), "map of tel_id to number of pixels in camera")
     num_samples = Item(Map(int), "map of tel_id to number of time samples")
     num_channels = Item(Map(int), "map of tel_id to number of channels")
 
-<<<<<<< HEAD
-class RawData(Container):
-=======
 
 class CalibratedCameraContainer(Container):
     """Storage of output of camera calibrationm e.g the final calibrated
     image in intensity units and other per-event calculated
     calibration information.
->>>>>>> c2e6f269
     """
     calibrated_image = Item(0, "array of camera image", unit=u.electron)
     integration_window = Item(Map(), ("map per channel of bool ndarrays of "
@@ -86,16 +70,6 @@
     tel = Item(Map(CalibratedCameraContainer),
                "map of tel_id to CalibratedCameraContainer")
 
-<<<<<<< HEAD
-    def __init__(self, name="RawData"):
-        super().__init__(name)
-        self.add_item('run_id')
-        self.add_item('event_id')
-        self.add_item('tels_with_data')
-        self.add_item('tel', dict())
-
-=======
->>>>>>> c2e6f269
 
 class RawCameraContainer(Container):
     """
@@ -107,13 +81,9 @@
                                "(n_pixels, n_samples)"))
 
 
-<<<<<<< HEAD
-class MCEvent(MCShowerData):
-=======
 class RawDataContainer(Container):
     """
     Storage of a Merged Raw Data Event
->>>>>>> c2e6f269
     """
 
     run_id = Item(-1, "run id number")
@@ -215,12 +185,8 @@
                         ' reconstruction of the shower'))
     goodness_of_fit = Item(0.0, 'goodness of the algorithm fit')
 
-<<<<<<< HEAD
-class RawCameraData(Container):
-=======
 
 class ParticleClassificationContainer(Container):
->>>>>>> c2e6f269
     """
     Standard output of gamma/hadron classification algorithms
     """
@@ -254,65 +220,14 @@
 class DataContainer(Container):
     """ Top-level container for all event information """
 
-<<<<<<< HEAD
-    Parameters
-    ----------
-
-    adc_sums : dict by channel
-        (masked) arrays of all integrated ADC data (n_pixels)
-    adc_samples : dict by channel
-        (masked) arrays of non-integrated ADC sample data (n_pixels, n_samples)
-    num_channels : int
-        number of gain channels in camera
-    num_pixels : int
-        number of pixels in camera
-    num_samples : int
-        number of samples for camera
-
-    """
-    def __init__(self, tel_id):
-        super().__init__("CT{:03d}".format(tel_id))
-        self.add_item('adc_sums', dict())
-        self.add_item('adc_samples', dict())
-        self.add_item('calibration')
-        self.add_item('pedestal')
-        self.add_item('num_channels')
-        self.add_item('num_pixels')
-        self.add_item('num_samples')
-
-
-class CalibratedCameraData(Container):
-    """
-    Storage of calibrated (p.e.) data from a single telescope
-
-    Parameters
-    ----------
-
-    pe_charge : dict
-        ndarrays of all calibrated data (npix)
-    integration_window : dict
-        bool ndarrays of shape [npix][nsamples] indicating the samples used in
-        the obtaining of the charge, dependant on the integration method used
-    pedestal_subtracted_adc : dict
-    peakpos : dict
-        position of the peak as determined by the peak-finding algorithm
-        for each pixel and channel
-    num_channels : int
-        number of gain channels in camera
-    num_pixels : int
-        number of pixels in camera
-    calibration_parameters : dict
-        the calibration parameters used to calbrate the event
-    """
-    def __init__(self, tel_id):
-        super().__init__("CT{:03d}".format(tel_id))
-        self.add_item('pe_charge')
-        self.add_item('integration_window', dict())
-        self.add_item('pedestal_subtracted_adc', dict())
-        self.add_item('peakpos')
-        self.add_item('num_channels')
-        self.add_item('num_pixels')
-        self.add_item('calibration_parameters', dict())
+    dl0 = Item(RawDataContainer(), "Raw Data")
+    dl1 = Item(CalibratedContainer())
+    dl2 = Item(ReconstructedContainer(), "Reconstructed Shower Information")
+    mc = Item(MCEventContainer(), "Monte-Carlo data")
+    mcheader = Item(MCHeaderContainer, "Monte-Carlo run header data")
+    trig = Item(CentralTriggerContainer(), "central trigger information")
+    count = Item(0, "number of events processed")
+    inst = Item(InstrumentContainer(), "instrumental information (deprecated")
 
 
 class MuonRingParameter(Container):
@@ -391,7 +306,7 @@
 
     prediction: dict
         ndarray of the predicted charge in all pixels
-    mask: 
+    mask:
         ndarray of the mask used on the image for fitting
 
     """
@@ -418,14 +333,4 @@
         self.add_item('mask')
         self.add_item('optical_efficiency_muon')
         self.meta.add_item('intensity_fit_method')
-        self.meta.add_item('inputfile')
-=======
-    dl0 = Item(RawDataContainer(), "Raw Data")
-    dl1 = Item(CalibratedContainer())
-    dl2 = Item(ReconstructedContainer(), "Reconstructed Shower Information")
-    mc = Item(MCEventContainer(), "Monte-Carlo data")
-    mcheader = Item(MCHeaderContainer, "Monte-Carlo run header data")
-    trig = Item(CentralTriggerContainer(), "central trigger information")
-    count = Item(0, "number of events processed")
-    inst = Item(InstrumentContainer(), "instrumental information (deprecated")
->>>>>>> c2e6f269
+        self.meta.add_item('inputfile')