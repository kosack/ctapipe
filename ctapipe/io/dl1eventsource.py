--- conflicted
+++ resolved
@@ -332,11 +332,6 @@
                             simulated_image_iterators[f"tel_{tel:03d}"]
                         )
                         simulated.true_image = simulated_image_row["true_image"]
-<<<<<<< HEAD
-                        # simulated.peak_time = simulated_image_row["peak_time"]
-                        # simulated.image_mask = simulated_image_row["image_mask"]
-=======
->>>>>>> cb1dacee
 
                 if DataLevel.DL1_PARAMETERS in self.datalevels:
                     if f"tel_{tel:03d}" not in param_readers.keys():
@@ -369,23 +364,11 @@
                             simulated_param_readers[f"tel_{tel:03d}"]
                         )
                         simulated.true_parameters.hillas = simulated_params[0]
-<<<<<<< HEAD
-                        simulated.true_parameters.timing = simulated_params[1]
-                        simulated.true_parameters.leakage = simulated_params[2]
-                        simulated.true_parameters.concentration = simulated_params[3]
-                        simulated.true_parameters.morphology = simulated_params[4]
-                        simulated.true_parameters.intensity_statistics = simulated_params[
-                            5
-                        ]
-                        simulated.true_parameters.peak_time_statistics = simulated_params[
-                            6
-=======
                         simulated.true_parameters.leakage = simulated_params[1]
                         simulated.true_parameters.concentration = simulated_params[2]
                         simulated.true_parameters.morphology = simulated_params[3]
                         simulated.true_parameters.intensity_statistics = simulated_params[
                             4
->>>>>>> cb1dacee
                         ]
 
             yield data
