--- conflicted
+++ resolved
@@ -15,11 +15,7 @@
 from ..containers import (
     ArrayEventContainer,
     EventType,
-<<<<<<< HEAD
-    MCHeaderContainer,
-=======
     SimulationConfigContainer,
->>>>>>> 63c430c5
     SimulatedCameraContainer,
     SimulatedShowerContainer,
 )
